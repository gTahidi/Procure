--- conflicted
+++ resolved
@@ -96,11 +96,11 @@
 			authRouter.Post("/tenders", tenderHandler.CreateTender)
 			// ... etc ...
 
-<<<<<<< HEAD
 			bidHandler := handlers.NewBidHandler(db)
 			authRouter.Post("/tenders/{tenderId}/bids", bidHandler.CreateBid)
-			// ... etc ...
-=======
+			// GET /api/tenders/{tender_id}/bids - Procurement officer lists bids for a tender
+			authRouter.Get("/tenders/{tenderId}/bids", bidHandler.ListTenderBids) // Placeholder
+
 			// GET /api/my-bids - Supplier lists their own submitted bids
 			authRouter.Get("/my-bids", bidHandler.ListMyBids) // Placeholder
 
@@ -117,8 +117,6 @@
 			// Route for supplier-specific dashboard data
 			authRouter.Get("/dashboard/supplier", handlers.GetSupplierDashboardDataHandler)
 
-			// Add other authenticated routes here
->>>>>>> c90d0dad
 		})
 	})
 
